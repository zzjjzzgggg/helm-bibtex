;;; helm-bibtex.el --- A BibTeX bibliography manager based on Helm

;; Author: Titus von der Malsburg <malsburg@posteo.de>
;; Maintainer: Titus von der Malsburg <malsburg@posteo.de>
<<<<<<< HEAD
;; Version: 1.0.0
;; Package-Version: 20160809.1648
;; Package-X-Original-Version: 20160805.2008
;; Package-X-Original-Version: 20160801.1146
;; Package-X-Original-Version: 20160723.2342
;; Package-X-Original-Version: 20160716.946
;; Package-X-Original-Version: 20160711.855
;; Package-X-Original-Version: 20160606.1514
;; Package-X-Original-Version: 20160325.1526
;; Package-X-Original-Version: 20160323.2235
;; Package-X-Original-Version: 20160321.1728
;; Package-X-Original-Version: 20160314.1613
;; Package-X-Original-Version: 20160310.1300
;; Package-Requires: ((helm "1.5.5") (parsebib "1.0") (s "1.9.0") (dash "2.6.0") (f "0.16.2") (cl-lib "0.5"))
=======
;; Version: 2.0.0
;; Package-Requires: ((helm "1.5.5") (parsebib "1.0") (s "1.9.0") (dash "2.6.0") (f "0.16.2") (cl-lib "0.5") (biblio "0.2"))
>>>>>>> d6a98ac6

;; This program is free software; you can redistribute it and/or modify
;; it under the terms of the GNU General Public License as published by
;; the Free Software Foundation, either version 3 of the License, or
;; (at your option) any later version.

;; This program is distributed in the hope that it will be useful,
;; but WITHOUT ANY WARRANTY; without even the implied warranty of
;; MERCHANTABILITY or FITNESS FOR A PARTICULAR PURPOSE.  See the
;; GNU General Public License for more details.

;; You should have received a copy of the GNU General Public License
;; along with this program.  If not, see <http://www.gnu.org/licenses/>.

;;; Commentary:

;; A BibTeX bibliography manager based on Helm and the
;; bibtex-completion backend
;;
;; News:
;; - 04/18/2016: Improved support for Mendely/Jabref/Zotero way of
;;   referencing PDFs.
;; - 04/06/2016: Generic functions are factored out into a backend for
;;   use with other completion frameworks like ivy.
;; - 04/02/2016: Added support for biblio.el which is useful for
;;   importing BibTeX from CrossRef and other sources.  See new
;;   fallback options and the section "Importing BibTeX from CrossRef"
;;   on the GitHub page.
;; - 02/25/2016: Support for pre- and postnotes for pandoc-citeproc
;;   citations.
;; - 11/23/2015: Added support for keeping all notes in one
;;   org-file.  See customization variable `bibtex-completion-notes-path'.
;; - 11/10/2015: Added support for PDFs specified in a BibTeX
;;   field.  See customization variable `bibtex-completion-pdf-field'.
;; - 11/09/2015: Improved insertion of LaTeX cite commands.
;;
;; See NEWS.org for old news.
;;
;; Key features:
;; - Quick access to your bibliography from within Emacs
;; - Tightly integrated workflows
;; - Provides instant search results as you type
;; - Powerful search expressions
;; - Open the PDFs, URLs, or DOIs associated with an entry
;; - Insert LaTeX cite commands, Ebib links, or Pandoc citations,
;;   BibTeX entries, or plain text references at point, attach PDFs to
;;   emails
;; - Attach notes to publications
;; - Quick access to online bibliographic databases such as Pubmed,
;;   arXiv, Google Scholar, Library of Congress, etc.
;; - Import BibTeX entries from CrossRef and other sources.
;;
;; See the github page for details:
;;
;;    https://github.com/tmalsburg/helm-bibtex

;;; Install:

;; Put this file in a directory included in your load path or install
;; helm-bibtex from MELPA (preferred).  Then add the following in your
;; Emacs startup file:
;;
;;     (require 'helm-bibtex)
;;
;; Alternatively, you can use autoload:
;;
;;     (autoload 'helm-bibtex "helm-bibtex" "" t)
;;
;; Requirements are parsebib, helm, s, dash, and f.  The easiest way
;; to install these packages is through MELPA.  Make sure helm is
;; properly configured (see
;; https://github.com/emacs-helm/helm#install-from-emacs-packaging-system).
;;
;; Let helm-bibtex know where it can find your bibliography by setting
;; the variable `bibtex-completion-bibliography'.  See the manual for
;; more details:
;;
;;   https://github.com/tmalsburg/helm-bibtex#minimal-configuration

;;; Usage:

;; You can search entries using the command `helm-bibtex'.  Select an
;; entry and press TAB to access all available actions.  At the end of
;; the list of matches you find some dummy entries that can be used
;; for searching in online databases.  Apart from that, familiarize
;; yourself with Helm.  It's more powerful that you might think.


(require 'helm)
(require 'helm-net)
(require 'helm-easymenu)
<<<<<<< HEAD
(require 'browse-url)
(require 'parsebib)
(require 'cl-lib)
(require 'dash)
(require 's)
(require 'f)
(require 'biblio)


(defgroup helm-bibtex nil
  "Helm plugin for searching entries in a BibTeX bibliography."
  :group 'helm)

(defcustom helm-bibtex-bibliography nil
  "The BibTeX file or list of BibTeX files."
  :group 'helm-bibtex
  :type '(choice file (repeat file)))

(defcustom helm-bibtex-library-path nil
  "A directory or list of directories in which PDFs are
stored.  Helm-bibtex assumes that the names of these PDFs are
composed of the BibTeX-key plus a \".pdf\" suffix."
  :group 'helm-bibtex
  :type '(choice directory (repeat directory)))

(defcustom helm-bibtex-pdf-open-function 'find-file
  "The function used for opening PDF files.  This can be an
arbitrary function that takes one argument: the path to the PDF
file.  The default is `find-file' which opens the PDF in
Emacs (either with docview or, if installed, the much superior
pdf-tools.  When set to `helm-open-file-with-default-tool', the
systems default viewer for PDFs is used."
  :group 'helm-bibtex
  :type 'function)

(defcustom helm-bibtex-pdf-symbol "#"
  "Symbol used to indicate that a PDF file is available for a
publication.  This should be a single character."
  :group 'helm-bibtex
  :type 'string)

(defcustom helm-bibtex-dropbox-path "~/Dropbox"
  "Symbol used to indicate the Dropbox directory."
  :group 'helm-bibtex
  :type 'string)

(defcustom helm-bibtex-format-citation-functions
  '((org-mode      . helm-bibtex-format-citation-ebib)
    (latex-mode    . helm-bibtex-format-citation-cite)
    (markdown-mode . helm-bibtex-format-citation-pandoc-citeproc)
    (default       . helm-bibtex-format-citation-default))
  "The functions used for formatting citations.  The publication
can be cited, for example, as \cite{key} or ebib:key depending on
the major mode of the current buffer.  Note that the functions
should accept a list of keys as input.  With multiple marked
entries one can insert multiple keys at once,
e.g. \cite{key1,key2}. See the functions
`helm-bibtex-format-citation-ebib' and
`helm-bibtex-format-citation-cite' as examples."
  :group 'helm-bibtex
  :type '(alist :key-type symbol :value-type function))

(defcustom helm-bibtex-notes-path nil
  "The place where notes are stored.  This is either a file, in
which case all notes are stored in that file, or a directory, in
which case each publication gets its own notes file in that
directory.  In the latter case, helm-bibtex assumes that the
names of the note files are composed of the BibTeX-key plus a
suffix that is specified in `helm-bibtex-notes-extension'."
  :group 'helm-bibtex
  :type '(choice file directory))

(defcustom helm-bibtex-notes-template-multiple-files
  "#+TITLE: Notes on: ${title} (${year})\n\n"
  "Template used to create a new note when each note is stored in
a separate file.  '${field-name}' can be used to insert the value
of a BibTeX field into the template."
  :group 'helm-bibtex
  :type 'string)

(defcustom helm-bibtex-notes-template-one-file
  "\n* ${title} (${year})\n  :PROPERTIES:\n  :Custom_ID: ${=key=}\n  :END:\n\n"
  "Template used to create a new note when all notes are stored
in one file.  '${field-name}' can be used to insert the value of
a BibTeX field into the template."
  :group 'helm-bibtex
  :type 'string)

(defcustom helm-bibtex-notes-key-pattern
  ":Custom_ID: +%s\\( \\|$\\)"
  "The pattern used to find entries in the notes file.  Only
relevant when all notes are stored in one file.  The key can be
inserted into the pattern using the `format` function."
  :group 'helm-bibtex
  :type 'string)

(defcustom helm-bibtex-notes-extension ".org"
  "The extension of the files containing notes.  This is only
used when `helm-bibtex-notes-path' is a directory (not a file)."
  :group 'helm-bibtex
  :type 'string)

;(defcustom helm-bibtex-notes-symbol "✎"
(defcustom helm-bibtex-notes-symbol "+"
  "Symbol used to indicate that a publication has notes.  This
should be a single character."
  :group 'helm-bibtex
  :type 'string)

(defcustom helm-bibtex-fallback-options
  '(("Google Scholar" . "https://scholar.google.co.uk/scholar?q=%s")
    ("arXiv" . helm-bibtex-arxiv))
  "Alist of online sources that can be used to search for
publications.  The key of each entry is the name of the online
source.  The value is the URL used for retrieving results.  This
URL must contain a %s in the position where the search term
should be inserted.  Alternatively, the value can be a function
that will be called when the entry is selected."
  :group 'helm-bibtex
  :type '(alist :key-type string
                :value-type (choice (string :tag "URL")
                            (function :tag "Function"))))

(defcustom helm-bibtex-browser-function nil
  "The browser that is used to access online resources.  If
nil (default), the value of `browse-url-browser-function' is
used.  If that value is nil, Helm uses the first available
browser in `helm-browse-url-default-browser-alist'"
  :group 'helm-bibtex
  :type '(choice
          (const         :tag "Default" :value nil)
          (function-item :tag "Emacs interface to w3m" :value w3m-browse-url)
          (function-item :tag "Emacs W3" :value  browse-url-w3)
          (function-item :tag "W3 in another Emacs via `gnudoit'"
                         :value  browse-url-w3-gnudoit)
          (function-item :tag "Mozilla" :value  browse-url-mozilla)
          (function-item :tag "Firefox" :value browse-url-firefox)
          (function-item :tag "Chromium" :value browse-url-chromium)
          (function-item :tag "Galeon" :value  browse-url-galeon)
          (function-item :tag "Epiphany" :value  browse-url-epiphany)
          (function-item :tag "Netscape" :value  browse-url-netscape)
          (function-item :tag "eww" :value  eww-browse-url)
          (function-item :tag "Mosaic" :value  browse-url-mosaic)
          (function-item :tag "Mosaic using CCI" :value  browse-url-cci)
          (function-item :tag "Text browser in an xterm window"
                         :value browse-url-text-xterm)
          (function-item :tag "Text browser in an Emacs window"
                         :value browse-url-text-emacs)
          (function-item :tag "KDE" :value browse-url-kde)
          (function-item :tag "Elinks" :value browse-url-elinks)
          (function-item :tag "Specified by `Browse Url Generic Program'"
                         :value browse-url-generic)
          (function-item :tag "Default Windows browser"
                         :value browse-url-default-windows-browser)
          (function-item :tag "Default Mac OS X browser"
                         :value browse-url-default-macosx-browser)
          (function-item :tag "GNOME invoking Mozilla"
                         :value browse-url-gnome-moz)
          (function-item :tag "Default browser"
                         :value browse-url-default-browser)
          (function      :tag "Your own function")
          (alist         :tag "Regexp/function association list"
                         :key-type regexp :value-type function)))

(defcustom helm-bibtex-additional-search-fields nil
  "The fields that are used for searching in addition to author,
editor, title, year, BibTeX key, and entry type."
  :group 'helm-bibtex
  :type 'list)

(defcustom helm-bibtex-no-export-fields nil
  "A list of fields that should be ignored when exporting BibTeX
entries."
  :group 'helm-bibtex
  :type 'list)

(defcustom helm-bibtex-cite-commands '("cite" "Cite" "parencite"
"Parencite" "footcite" "footcitetext" "textcite" "Textcite"
"smartcite" "Smartcite" "cite*" "parencite*" "supercite" "autocite"
"Autocite" "autocite*" "Autocite*" "citeauthor" "Citeauthor"
"citeauthor*" "Citeauthor*" "citetitle" "citetitle*" "citeyear"
"citeyear*" "citedate" "citedate*" "citeurl" "nocite" "fullcite"
"footfullcite" "notecite" "Notecite" "pnotecite" "Pnotecite"
"fnotecite")
  "The list of LaTeX cite commands.  When creating LaTeX
citations, these can be accessed as future entries in the
minibuffer history, i.e. by pressing the arrow down key.  The
default entries are taken from biblatex.  There is currently no
special support for multicite commands and volcite et al.  These
commands can be used but helm-bibtex does not prompt for their
extra arguments."
  :group 'helm-bibtex
  :type '(choice string (repeat string)))

(defcustom helm-bibtex-cite-default-command "cite"
  "The LaTeX cite command that is used if the user doesn't enter
anything when prompted for such a command."
  :group 'helm-bibtex
  :type 'string)

(defcustom helm-bibtex-cite-prompt-for-optional-arguments t
  "If t, helm-bibtex prompts for pre- and postnotes for
LaTeX cite commands.  Choose nil for no prompts."
  :group 'helm-bibtex
  :type 'boolean)

(defcustom helm-bibtex-cite-default-as-initial-input nil
  "This variable controls how the default command defined in
`helm-bibtex-cite-default-command' is used.  If t, it is inserted
into the minibuffer before reading input from the user.  If nil,
it is used as the default if the user doesn't enter anything."
  :group 'helm-bibtex
  :type 'boolean)

(defcustom helm-bibtex-pdf-field nil
  "The name of the BibTeX field in which the path to PDF files is
stored or nil if no such field should be used.  If an entry has
no value for this field, or if the specified file does not exist,
or if this variable is nil, helm-bibtex will look up the PDF in
the directories listed in `helm-bibtex-library-path'."
  :group 'helm-bibtex
  :type 'string)
=======
(require 'bibtex-completion)

;; The following allows people to continue using their old helm-bibtex
;; configurations:

(cl-loop
 for var in '("bibliography" "library-path" "pdf-open-function"
              "pdf-symbol" "format-citation-functions" "notes-path"
              "notes-template-multiple-files"
              "notes-template-one-file" "notes-key-pattern"
              "notes-extension" "notes-symbol" "fallback-options"
              "browser-function" "additional-search-fields"
              "no-export-fields" "cite-commands"
              "cite-default-command"
              "cite-prompt-for-optional-arguments"
              "cite-default-as-initial-input" "pdf-field")
 for oldvar = (intern (concat "helm-bibtex-" var))
 for newvar = (intern (concat "bibtex-completion-" var))
 do
 (defvaralias newvar oldvar)
 (make-obsolete-variable oldvar newvar "2016-03-20"))

;; Helm-specific configurations:
>>>>>>> d6a98ac6

(defcustom helm-bibtex-full-frame t
  "Non-nil means open `helm-bibtex' using the entire window. When
nil, the window will split below."
  :group 'helm-bibtex
  :type 'boolean)

(easy-menu-add-item nil '("Tools" "Helm" "Tools") ["BibTeX" helm-bibtex t])

<<<<<<< HEAD
(defvar helm-bibtex-bibliography-hash nil
  "The hash of the content of the configured bibliography
files.  If this hash has not changed since the bibliography was
last parsed, a cached version of the parsed bibliography will be
used.")

(defvar helm-bibtex-cached-candidates nil
  "The a list of candidates obtained when the configured
bibliography files were last parsed.")


(defun helm-bibtex-init ()
  "Checks that the files and directories specified by the user
actually exist."
  (mapc (lambda (file)
          (unless (f-file? file)
                  (user-error "BibTeX file %s could not be found." file)))
        (-flatten (list helm-bibtex-bibliography))))


(defun helm-bibtex-candidates ()
  "Reads the BibTeX files and returns a list of conses, one for
each entry.  The first element of these conses is a string
containing authors, editors, title, year, type, and key of the
entry.  This is string is used for matching.  The second element
is the entry (only the fields listed above) as an alist."
  ;; Open configured bibliographies in temporary buffer:
  (with-temp-buffer
    (mapc #'insert-file-contents
          (-flatten (list helm-bibtex-bibliography)))
    ;; Check hash of bibliography and reparse if necessary:
    (let ((bibliography-hash (secure-hash 'sha256 (current-buffer))))
      (unless (and helm-bibtex-cached-candidates
                   (string= helm-bibtex-bibliography-hash bibliography-hash))
        (message "Loading bibliography ...")
        (let* ((entries (helm-bibtex-parse-bibliography))
               (entries (helm-bibtex-prepare-entries entries)))
          (setq helm-bibtex-cached-candidates
                (--map (cons (helm-bibtex-clean-string
                              (s-join " " (-map #'cdr it))) it)
                       entries)))
        (setq helm-bibtex-bibliography-hash bibliography-hash))
      helm-bibtex-cached-candidates)))

(defun helm-bibtex-cmp-by-year (e1 e2)
  (if (not (string< (helm-bibtex-get-value "year" e1) (helm-bibtex-get-value "year" e2))) t nil))


(defun helm-bibtex-parse-bibliography ()
  "Parse the BibTeX entries listed in the current buffer and
return a list of entry keys in the order in which the entries
appeared in the BibTeX files."
  (goto-char (point-min))
  (cl-loop
   for entry-type = (parsebib-find-next-item)
   while entry-type
   unless (member-ignore-case entry-type '("preamble" "string" "comment"))
   collect (-map (lambda (it) (cons (downcase (car it)) (cdr it)))
                 (parsebib-read-entry entry-type))))

(defun helm-bibtex-get-entry (entry-key)
  "Given a BibTeX key this function scans all bibliographies
listed in `helm-bibtex-bibliography' and returns an alist of the
record with that key.  Fields from crossreferenced entries are
appended to the requested entry."
  (let* ((entry (helm-bibtex-get-entry1 entry-key))
         (crossref (helm-bibtex-get-value "crossref" entry))
         (crossref (when crossref (helm-bibtex-get-entry1 crossref))))
    (cl-remove-duplicates (append entry crossref)
                          :test (lambda (x y) (string= (s-downcase x) (s-downcase y)))
                          :key 'car :from-end t)))

(defun helm-bibtex-get-entry1 (entry-key &optional do-not-find-pdf)
  (with-temp-buffer
    (mapc #'insert-file-contents
          (-flatten (list helm-bibtex-bibliography)))
    (goto-char (point-min))
    (re-search-forward (concat "^@\\(" parsebib--bibtex-identifier
                               "\\)[[:space:]]*[\(\{][[:space:]]*"
                               (regexp-quote entry-key) "[[:space:]]*,"))
    (let ((entry-type (match-string 1)))
      (reverse (helm-bibtex-prepare-entry (parsebib-read-entry entry-type) nil do-not-find-pdf)))))

(defun helm-bibtex-prepare-entries (entries)
  "Do some preprocessing of the entries."
  (cl-loop
   with fields = (append '("title" "year" "keywords" "booktitle" "journal" "groups" "comment")
                         (-map (lambda (it) (if (symbolp it) (symbol-name it) it))
                               helm-bibtex-additional-search-fields))
   for entry in entries
   collect (helm-bibtex-prepare-entry entry
            (cons (if (assoc-string "author" entry 'case-fold) "author" "editor") fields))))

(defun helm-bibtex-find-pdf-in-field (key-or-entry)
  "Returns the path of the PDF specified in the field
`helm-bibtex-pdf-field' if that file exists.  Returns nil if no
file is specified, or if the specified file does not exist, or if
`helm-bibtex-pdf-field' is nil."
  (when helm-bibtex-pdf-field
    (let* ((entry (if (stringp key-or-entry)
                      (helm-bibtex-get-entry1 key-or-entry t)
                    key-or-entry))
           (value (helm-bibtex-get-value helm-bibtex-pdf-field entry)))
      (cond
       ((not value) nil)         ; Field not defined.
       ((f-file? value) value)   ; A bare path was found.
       (t
        ; Assuming Zotero/Mendeley/JabRef format:
        (cl-loop  ; Looping over the files:
         for record in (s-split ";" value)
         for record = (s-split ":" record)
         for file-name = (nth 0 record)
         for path = (or (nth 1 record) "")
         ; f-full prepends missing slashes, so we don't need a special
         ; case for Mendeley which omits the beginning slash.
         if (f-file? (f-full path)) collect (f-full path)
         else if (f-file? (f-full (f-join path file-name)))
         collect (f-full (f-join path file-name))
         else if (f-file? (f-full (f-join helm-bibtex-library-path path)))
         collect (f-full (f-join helm-bibtex-library-path path))
         ))))))

(defun helm-bibtex-find-pdf-in-library (key-or-entry)
  "Searches the directories in `helm-bibtex-library-path' for a
PDF whose names is composed of the BibTeX key plus \".pdf\".  The
path of the first matching PDF is returned."
  (let* ((key (if (stringp key-or-entry) key-or-entry
                (helm-bibtex-get-value "=key=" key-or-entry)))
         (path (-first 'f-file?
                       (--map (f-join it (s-concat key ".pdf"))
                              (-flatten (list helm-bibtex-library-path))))))
    (when path (list path))))

(defun helm-bibtex-find-pdf (key-or-entry)
  "Returns the path of the PDF associated with the specified
entry.  This is either the path specified in the field
`helm-bibtex-pdf-field' or, if that does not exist, the first PDF
in any of the directories in `helm-bibtex-library-path' whose
name is \"<bibtex-key>.pdf\".  Returns nil if no PDF is found."
  (or (helm-bibtex-find-pdf-in-field key-or-entry)
      (helm-bibtex-find-pdf-in-library key-or-entry)))

(defun helm-bibtex-prepare-entry (entry &optional fields do-not-find-pdf)
  "Prepare ENTRY for display.
ENTRY is an alist representing an entry as returned by
parsebib-read-entry. All the fields not in FIELDS are removed
from ENTRY, with the exception of the \"=type=\" and \"=key=\"
fields. If FIELDS is empty, all fields are kept. Also add a
=has-pdf= and/or =has-note= field, if they exist for ENTRY.  If
DO-NOT-FIND-PDF is non-nil, this function does not attempt to
find a PDF file."
  (when entry ; entry may be nil, in which case just return nil
    (let* ((fields
            (when fields
              (append fields
                      (list "=venue=" "=comment=" "=type=" "=key=" "=has-pdf=" "=has-note="))))
           ; Check for PDF:
           (entry (if (and (not do-not-find-pdf) (helm-bibtex-find-pdf entry))
                      (cons (cons "=has-pdf=" helm-bibtex-pdf-symbol) entry)
                    entry))
           ;; entry key
           (entry-key (cdr (assoc "=key=" entry)))
           ;; venue
           (entry (let* ((booktitle (helm-bibtex-get-value "booktitle" entry ""))
                         (journal (helm-bibtex-get-value "journal" entry "")))
                    ;; if `booktitle' or `journal' field is not empty
                    (if (not (and (string= "" booktitle) (string= "" journal)))
                        (cons (cons "=venue=" (concat booktitle journal)) entry)
                      entry)))
           ;; comment
           (entry (let* ((comment (helm-bibtex-get-value "comment" entry "")))
                    ;; if `comment' field is not empty
                    (if (not (string= "" comment))
                      (cons (cons "=comment=" (substring comment 0 1)) entry)
                      entry)))
           ; Check for notes:
           (entry (if (or
                       ;; One note file per entry:
                       (and helm-bibtex-notes-path
                            (f-directory? helm-bibtex-notes-path)
                            (f-file? (f-join helm-bibtex-notes-path
                                             (s-concat entry-key
                                                       helm-bibtex-notes-extension))))
                       ;; All notes in one file:
                       (and helm-bibtex-notes-path
                            (f-file? helm-bibtex-notes-path)
                            (with-current-buffer (find-file-noselect helm-bibtex-notes-path)
                              (goto-char (point-min))
                              (re-search-forward (format helm-bibtex-notes-key-pattern entry-key) nil t))))
                      (cons (cons "=has-note=" helm-bibtex-notes-symbol) entry)
                    entry))
           ; Remove unwanted fields:
           (entry (if fields
                       (--filter (member-ignore-case (car it) fields) entry)
                     entry)))
      ;; Normalize case of entry type:
      (setcdr (assoc "=type=" entry) (downcase (cdr (assoc "=type=" entry))))
      ;; Remove duplicated fields:
      (cl-remove-duplicates entry
                            :test (lambda (x y) (string= (s-downcase x) (s-downcase y)))
                            :key 'car :from-end t))))


=======
;; Candidate formatter:

>>>>>>> d6a98ac6
;; The function `window-width' does not necessarily report the correct
;; number of characters that fit on a line.  This is a
;; work-around.  See also this bug report:
;; http://debbugs.gnu.org/cgi/bugreport.cgi?bug=19395
(defun helm-bibtex-window-width ()
  (if (and (not (featurep 'xemacs))
           (display-graphic-p)
           overflow-newline-into-fringe
           (/= (frame-parameter nil 'left-fringe) 0)
           (/= (frame-parameter nil 'right-fringe) 0))
      (window-body-width)
    (1- (window-body-width))))

<<<<<<< HEAD
(defun helm-bibtex-candidate-formatter (candidates source)
  "Formats BibTeX entries for display in results list."
    (cl-loop
     with width = (with-helm-window (helm-bibtex-window-width))
     for entry in candidates
     for entry = (cdr entry)
     for entry-key = (helm-bibtex-get-value "=key=" entry)
     if (assoc-string "author" entry 'case-fold)
     for fields = '("author" "title" "year" "=has-pdf=" "=has-note=" "=comment=" "=venue=")
     else
     for fields = '("editor" "title" "year" "=has-pdf=" "=has-note=" "=comment=" "=venue=")
     for fields = (-map (lambda (it)
                          (helm-bibtex-clean-string
                           (helm-bibtex-get-value it entry " ")))
                        fields)
     for fields = (-update-at 0 'helm-bibtex-shorten-authors fields)
     collect
     (cons (s-format "$0  $1 $2 $3$4$5 $6" 'elt
                     (-zip-with (lambda (f w)
                                  (truncate-string-to-width f w 0 ?\s))
                                fields (list 14 (- width 36) 4 1 1 1 10)))
           entry-key)))


(defun helm-bibtex-clean-string (s)
  "Removes quoting and superfluous white space from BibTeX field
values."
  (if s (replace-regexp-in-string "[\n\t ]+" " "
         (replace-regexp-in-string "[\"{}]+" "" s))
    nil))

(defun helm-bibtex-shorten-authors (authors)
  "Returns a comma-separated list of the surnames in authors."
  (if authors
      (cl-loop for a in (s-split " and " authors)
               for p = (s-split "," a t)
               for sep = "" then ", "
               concat sep
               if (eq 1 (length p))
               concat (-last-item (s-split " +" (car p) t))
               else
               concat (car p))
    nil))

(defun helm-bibtex-open-pdf (_)
  "Open the PDFs associated with the marked entries using the
function specified in `helm-bibtex-pdf-open-function'.  All paths
in `helm-bibtex-library-path' are searched.  If there are several
matching PDFs for an entry, the first is opened."
  (--if-let
      (-flatten
       (-map 'helm-bibtex-find-pdf (helm-marked-candidates :with-wildcard t)))
      (-each it helm-bibtex-pdf-open-function)
    (message "No PDF(s) found.")))

(defun helm-bibtex-open-pdf-zathura(_)
  "Open the PDFs associated with the marked entries in Zathura.  All paths
in `helm-bibtex-library-path' are searched.  If there are several
matching PDFs for an entry, the first is opened."
  (--if-let
      (-flatten
       (-map 'helm-bibtex-find-pdf (helm-marked-candidates :with-wildcard t)))
      (-each it (lambda(fpath)
				  (call-process "zathura" nil 0 nil fpath)))
    (message "No PDF(s) found.")))



(defun helm-bibtex-open-pdf-okular (_)
  "Open the PDFs associated with the marked entries in Okular.  All paths
in `helm-bibtex-library-path' are searched.  If there are several
matching PDFs for an entry, the first is opened."
  (--if-let
      (-flatten
       (-map 'helm-bibtex-find-pdf (helm-marked-candidates :with-wildcard t)))
      (-each it (lambda(fpath)
				  (call-process "okular" nil 0 nil fpath)))
    (message "No PDF(s) found.")))


(defun helm-bibtex-open-url-or-doi (_)
  "Open the associated URL or DOI in a browser."
  (let ((keys (helm-marked-candidates :with-wildcard t)))
    (dolist (key keys)
      (let* ((entry (helm-bibtex-get-entry key))
             (url (helm-bibtex-get-value "url" entry))
             (doi (helm-bibtex-get-value "doi" entry))
             (browse-url-browser-function
              (or helm-bibtex-browser-function
                  browse-url-browser-function)))
        (if url (helm-browse-url url)
          (if doi (helm-browse-url
                   (s-concat "http://dx.doi.org/" doi)))
          (message "No URL or DOI found for this entry: %s"
                   key))))))

(defun helm-bibtex-format-citation-default (keys)
  "Default formatter for keys, separates multiple keys with commas."
  (s-join ", " keys))

(defvar helm-bibtex-cite-command-history nil
  "History list for LaTeX citation commands.")

(defun helm-bibtex-format-citation-cite (keys)
  "Formatter for LaTeX citation commands.  Prompts for the command and
for arguments if the commands can take any."
  (let* ((initial (when helm-bibtex-cite-default-as-initial-input helm-bibtex-cite-default-command))
         (default (unless helm-bibtex-cite-default-as-initial-input helm-bibtex-cite-default-command))
         (default-info (if default (format " (default \"%s\")" default) ""))
         (cite-command (completing-read
                        (format "Cite command%s: " default-info)
                        helm-bibtex-cite-commands nil nil initial
                        'helm-bibtex-cite-command-history default nil)))
    (if (member cite-command '("nocite" "supercite"))  ; These don't want arguments.
        (format "\\%s{%s}" cite-command (s-join ", " keys))
      (let ((prenote  (if helm-bibtex-cite-prompt-for-optional-arguments (read-from-minibuffer "Prenote: ") ""))
            (postnote (if helm-bibtex-cite-prompt-for-optional-arguments (read-from-minibuffer "Postnote: ") "")))
        (if (and (string= "" prenote) (string= "" postnote))
            (format "\\%s{%s}" cite-command (s-join ", " keys))
          (format "\\%s[%s][%s]{%s}" cite-command prenote postnote (s-join ", " keys)))))))
=======
(defun helm-bibtex-candidates-formatter (candidates _)
  (let ((width (with-helm-window (helm-bibtex-window-width))))
    (bibtex-completion-candidates-formatter candidates width)))
>>>>>>> d6a98ac6

;; Warp bibtex-completion actions with some helm-specific code:

(defmacro helm-bibtex-helmify-action (action name)
  "Wraps the function ACTION in another function named NAME which
passes the candidates marked in helm to ACTION.  Also uses
with-helm-current-buffer such that when ACTION inserts text and
it comes out in the right buffer."
  `(defun ,name (_)
     (let ((keys (helm-marked-candidates :with-wildcard t)))
       (with-helm-current-buffer
         (,action keys)))))

(helm-bibtex-helmify-action bibtex-completion-open-pdf helm-bibtex-open-pdf)
(helm-bibtex-helmify-action bibtex-completion-open-url-or-doi helm-bibtex-open-url-or-doi)
(helm-bibtex-helmify-action bibtex-completion-insert-citation helm-bibtex-insert-citation)
(helm-bibtex-helmify-action bibtex-completion-insert-reference helm-bibtex-insert-reference)
(helm-bibtex-helmify-action bibtex-completion-insert-key helm-bibtex-insert-key)
(helm-bibtex-helmify-action bibtex-completion-insert-bibtex helm-bibtex-insert-bibtex)
(helm-bibtex-helmify-action bibtex-completion-add-PDF-attachment helm-bibtex-add-PDF-attachment)

;; Helm sources:

<<<<<<< HEAD
(defun helm-bibtex-insert-reference (_)
  "Insert a reference for each selected entry."
  (let* ((keys (helm-marked-candidates :with-wildcard t))
         (refs (--map
                (s-word-wrap fill-column
                             (concat "\n- " (helm-bibtex-apa-format-reference it)))
                keys)))
    (with-helm-current-buffer
      (insert "\n" (s-join "\n" refs) "\n"))))

(defun helm-bibtex-apa-format-reference (key)
  "Returns a plain text reference in APA format for the
publication specified by KEY."
  (let*
   ((entry (helm-bibtex-get-entry key))
    (ref (pcase (downcase (helm-bibtex-get-value "=type=" entry))
           ("article"
            (s-format
             "${author} (${year}). ${title}. ${journal}, ${volume}(${number}), ${pages}.${doi}"
             'helm-bibtex-apa-get-value entry))
           ("inproceedings"
            (s-format
             "${author} (${year}). ${title}. In ${editor}, ${booktitle} (pp. ${pages}). ${address}: ${publisher}."
             'helm-bibtex-apa-get-value entry))
           ("book"
            (s-format
             "${author} (${year}). ${title}. ${address}: ${publisher}."
             'helm-bibtex-apa-get-value entry))
           ("phdthesis"
            (s-format
             "${author} (${year}). ${title} (Doctoral dissertation). ${school}, ${address}."
             'helm-bibtex-apa-get-value entry))
           ("inbook"
            (s-format
             "${author} (${year}). ${title}. In ${editor} (Eds.), ${booktitle} (pp. ${pages}). ${address}: ${publisher}."
             'helm-bibtex-apa-get-value entry))
           ("incollection"
            (s-format
             "${author} (${year}). ${title}. In ${editor} (Eds.), ${booktitle} (pp. ${pages}). ${address}: ${publisher}."
             'helm-bibtex-apa-get-value entry))
           ("proceedings"
            (s-format
             "${editor} (Eds.). (${year}). ${booktitle}. ${address}: ${publisher}."
             'helm-bibtex-apa-get-value entry))
           ("unpublished"
            (s-format
             "${author} (${year}). ${title}. Unpublished manuscript."
             'helm-bibtex-apa-get-value entry))
           (_
            (s-format
             "${author} (${year}). ${title}."
             'helm-bibtex-apa-get-value entry)))))
    (replace-regexp-in-string "\\([.?!]\\)\\." "\\1" ref))) ; Avoid sequences of punctuation marks.

(defun helm-bibtex-apa-get-value (field entry &optional default)
  "Return FIELD or ENTRY formatted following the APA
guidelines.  Return DEFAULT if FIELD is not present in ENTRY."
  (let ((value (helm-bibtex-get-value field entry))
        (entry-type (helm-bibtex-get-value "=type=" entry)))
    (if value
       (pcase field
         ;; https://owl.english.purdue.edu/owl/resource/560/06/
         ("author" (helm-bibtex-apa-format-authors value))
         ("editor"
          (if (string= entry-type "proceedings")
              (helm-bibtex-apa-format-editors value)
            (helm-bibtex-apa-format-editors value)))
         ;; When referring to books, chapters, articles, or Web pages,
         ;; capitalize only the first letter of the first word of a
         ;; title and subtitle, the first word after a colon or a dash
         ;; in the title, and proper nouns. Do not capitalize the first
         ;; letter of the second word in a hyphenated compound word.
         ("title" (replace-regexp-in-string ; remove braces
                   "[{}]"
                   ""
                    (replace-regexp-in-string ; upcase initial letter
                    "^[[:alpha:]]"
                    'upcase
                    (replace-regexp-in-string ; preserve stuff in braces from being downcased
                     "\\(^[^{]*{\\)\\|\\(}[^{]*{\\)\\|\\(}.*$\\)\\|\\(^[^{}]*$\\)"
                     (lambda (x) (downcase (s-replace "\\" "\\\\" x)))
                     value))))
         ("booktitle" value)
         ;; Maintain the punctuation and capitalization that is used by
         ;; the journal in its title.
         ("pages" (s-join "–" (s-split "[^0-9]+" value t)))
         ("doi" (s-concat " http://dx.doi.org/" value))
         (_ value))
      "")))

(defun helm-bibtex-apa-format-authors (value)
  (cl-loop for a in (s-split " and " value t)
           if (s-index-of "{" a)
             collect
             (replace-regexp-in-string "[{}]" "" a)
             into authors
           else if (s-index-of "," a)
             collect
             (let ((p (s-split " *, *" a t)))
               (concat
                (car p) ", "
                (s-join " " (-map (lambda (it) (concat (s-left 1 it) "."))
                                  (s-split " " (cadr p))))))
             into authors
           else
             collect
             (let ((p (s-split " " a t)))
               (concat
                (-last-item p) ", "
                (s-join " " (-map (lambda (it) (concat (s-left 1 it) "."))
                                  (-butlast p)))))
             into authors
           finally return
             (let ((l (length authors)))
               (cond
                 ((= l 1) (car authors))
                 ((< l 8) (concat (s-join ", " (-butlast authors))
                                  ", & " (-last-item authors)))
                 (t (concat (s-join ", " authors) ", ..."))))))

(defun helm-bibtex-apa-format-editors (value)
  (cl-loop for a in (s-split " and " value t)
           if (s-index-of "," a)
             collect
             (let ((p (s-split " *, *" a t)))
               (concat
                (s-join " " (-map (lambda (it) (concat (s-left 1 it) "."))
                                  (s-split " " (cadr p))))
                " " (car p)))
             into authors
           else
             collect
             (let ((p (s-split " " a t)))
               (concat
                (s-join " " (-map (lambda (it) (concat (s-left 1 it) "."))
                                  (-butlast p)))
                " " (-last-item p)))
             into authors
           finally return
             (let ((l (length authors)))
               (cond
                 ((= l 1) (car authors))
                 ((< l 8) (concat (s-join ", " (-butlast authors))
                                  ", & " (-last-item authors)))
                 (t (concat (s-join ", " authors) ", ..."))))))

(defun helm-bibtex-get-value (field entry &optional default)
  "Return the requested value or `default' if the value is not
defined.  Surrounding curly braces are stripped."
  (let ((value (cdr (assoc-string field entry 'case-fold))))
    (if value
        (s-collapse-whitespace
         (replace-regexp-in-string
          "\\(^[[:space:]]*[\"{][[:space:]]*\\)\\|\\([[:space:]]*[\"}][[:space:]]*$\\)"
          ""
          value))
      default)))

(defun helm-bibtex-insert-key (_)
  "Insert BibTeX key at point."
  (let ((keys (helm-marked-candidates :with-wildcard t)))
    (with-helm-current-buffer
      (insert
        (funcall 'helm-bibtex-format-citation-default keys)))))

(defun helm-bibtex-insert-bibtex (_)
  "Insert BibTeX entry at point."
  (let ((keys (helm-marked-candidates :with-wildcard t)))
    (with-helm-current-buffer
      (insert (s-join "\n" (--map (helm-bibtex-make-bibtex it) keys))))))

(defun helm-bibtex-copy-bibtex (_)
  "copy BibTeX entry."
  (let ((keys (helm-marked-candidates :with-wildcard t)))
      (kill-new (s-join "\n" (--map (helm-bibtex-make-bibtex it) keys)))))

(defun helm-bibtex-make-bibtex (key)
  (let* ((entry (helm-bibtex-get-entry key))
         (entry-type (helm-bibtex-get-value "=type=" entry)))
    (format "@%s{%s,\n%s}\n"
            entry-type key
            (cl-loop
             for field in entry
             for name = (car field)
             for value = (cdr field)
             unless (member
                     name
                     (append
                      (-map
                       (lambda (it)
                         (if (symbolp it)
                             (symbol-name it)
                           it))
                       helm-bibtex-no-export-fields)
                      '("=venue=" "=comment=" "=type=" "=key=" "=has-pdf="
                        "=has-note=" "crossref" "keywords" "file" "comment"
                        "owner" "timestamp" "__markedentry" "groups")))
             concat
             (format "  %s = %s,\n" name value)))))

(defun helm-bibtex-add-PDF-attachment (_)
  "Attach the PDFs of the selected entries where available."
  (--if-let
      (-flatten
       (-map 'helm-bibtex-find-pdf (helm-marked-candidates :with-wildcard t)))
      (-each it 'mml-attach-file)
    (message "No PDF(s) found.")))


(defun helm-bibtex-send-pdf-dropbox (_)
  "Attach the PDFs of the selected entries where available."
  (--if-let
      (-flatten
       (-map 'helm-bibtex-find-pdf (helm-marked-candidates :with-wildcard t)))
      (-each it (lambda(fpath) (f-copy fpath helm-bibtex-dropbox-path)))
    (message "No PDF(s) found.")))

(define-minor-mode helm-bibtex-notes-mode
  "Minor mode for managing helm-bibtex notes."
  :keymap (let ((map (make-sparse-keymap)))
            (define-key map (kbd "C-c C-c") 'helm-bibtex-exit-notes-buffer)
	    (define-key map (kbd "C-c C-w") 'org-refile)
	    (define-key map (kbd "C-c C-h") 'helm-bibtex-resume-session)
            map)
  (org-set-local
   'header-line-format
   (substitute-command-keys
    " Finish \\[helm-bibtex-exit-notes-buffer], refile \\[org-refile], back \\[helm-bibtex-resume-session]")))

;; Define global minor mode. This is needed to the toggle minor mode.
(define-globalized-minor-mode helm-bibtex-notes-global-mode helm-bibtex-notes-mode helm-bibtex-notes-mode)

(defun helm-bibtex-exit-notes-buffer ()
  "Exit notes buffer and delete its window.
This will also disable `helm-bibtex-notes-mode' and remove the header
line."
  (interactive)
  (widen)
  (helm-bibtex-notes-global-mode -1)
  (org-set-local
   'header-line-format nil)
  (save-buffer)
  (let ((window (get-buffer-window (file-name-nondirectory helm-bibtex-notes-path))))
    (if (and window (not (one-window-p window)))
	(delete-window window)
      (switch-to-buffer (other-buffer)))))

(defun helm-bibtex-resume-session ()
  "Exit notes buffer (if active) and resume helm-bibtex session."
  (interactive)
  (let ((notes-buffer (get-file-buffer (file-name-nondirectory helm-bibtex-notes-path))))
    (when (equal notes-buffer (current-buffer))
      (helm-bibtex-exit-notes-buffer))
    (helm-resume "*helm bibtex*")))

(defun helm-bibtex-edit-notes (key)
  "Open the notes associated with the entry using `find-file'."
  (if (f-directory? helm-bibtex-notes-path)
      ;; One notes file per publication:
      (let ((path (f-join helm-bibtex-notes-path
                          (s-concat key helm-bibtex-notes-extension))))
        (find-file path)
        (unless (f-exists? path)
          (insert (s-format helm-bibtex-notes-template-multiple-files
                            'helm-bibtex-apa-get-value
                            (helm-bibtex-get-entry key)))))
    ;; One file for all notes:
    (unless (and buffer-file-name
                 (f-same? helm-bibtex-notes-path buffer-file-name))
      (find-file-other-window helm-bibtex-notes-path))
    (widen)
    (show-all)
    (goto-char (point-min))
    (if (re-search-forward (format helm-bibtex-notes-key-pattern key) nil t)
        ;; Existing entry found:
        (when (eq major-mode 'org-mode)
          (org-narrow-to-subtree)
          (re-search-backward "^\*+ " nil t)
          (org-cycle-hide-drawers nil)
          (helm-bibtex-notes-mode 1))
      ;; Create a new entry:
      (let ((entry (helm-bibtex-get-entry key)))
        (goto-char (point-max))
        (insert (s-format helm-bibtex-notes-template-one-file
                          'helm-bibtex-apa-get-value
                          entry)))
      (when (eq major-mode 'org-mode)
        (org-narrow-to-subtree)
        (re-search-backward "^\*+ " nil t)
        (org-cycle-hide-drawers nil)
        (goto-char (point-max))
        (helm-bibtex-notes-mode 1)))))

(defun helm-bibtex-buffer-visiting (file)
  (or (get-file-buffer file)
      (find-buffer-visiting file)))

(defun helm-bibtex-show-entry (key)
  "Show the entry in the BibTeX file."
  (catch 'break
    (dolist (bibtex-file (-flatten (list helm-bibtex-bibliography)))
      (let ((buf (helm-bibtex-buffer-visiting bibtex-file)))
        (find-file bibtex-file)
        (goto-char (point-min))
        (if (re-search-forward
             (concat "^@\\(" parsebib--bibtex-identifier
                     "\\)[[:space:]]*[\(\{][[:space:]]*"
                     (regexp-quote key) "[[:space:]]*,") nil t)
            (throw 'break t)
          (unless buf
            (kill-buffer)))))))

(defun helm-bibtex-fallback-action (url-or-function)
  (let ((browse-url-browser-function
          (or helm-bibtex-browser-function
              browse-url-browser-function)))
    (cond
      ((stringp url-or-function)
        (helm-browse-url (format url-or-function (url-hexify-string helm-pattern))))
      ((functionp url-or-function)
        (funcall url-or-function))
      (t (error "Don't know how to interpret this: %s" url-or-function)))))

(defun helm-bibtex-arxiv ()
  "Search for the current `helm-pattern' in arXiv."
  (let* ((browse-url-browser-function
          (or helm-bibtex-browser-function
              browse-url-browser-function))
         (terms (s-split "\s+" helm-pattern))
         (terms (-map 'url-hexify-string terms))
         (terms (if (> (length terms) 1) (cons "AND" terms) terms)))
    (helm-browse-url (format "http://arxiv.org/find/all/1/all:+%s/0/1/0/all/0/1"
                             (s-join "+" terms)))))

(defun helm-bibtex-fallback-candidates ()
  "Compile list of fallback options.  These consist of the online
resources defined in `helm-bibtex-fallback-options' plus one
entry for each BibTeX file that will open that file for editing."
  (let ((bib-files (-flatten (list helm-bibtex-bibliography))))
    (-concat
      (--map (cons (s-concat "Create new entry in " (f-filename it))
                   `(lambda ()
                      (find-file ,it)
                      (goto-char (point-max))
                      (newline)))
             bib-files)
      helm-bibtex-fallback-options)))

(defvar helm-source-bibtex
  (helm-build-sync-source "BibTeX entries"
    :init #'helm-bibtex-init
    :candidates #'helm-bibtex-candidates
    :filtered-candidate-transformer #'helm-bibtex-candidate-formatter
    :action (helm-make-actions
		"Open PDF in Emacs"   'helm-bibtex-open-pdf
        "Open PDF in Zathura" 'helm-bibtex-open-pdf-zathura
        "Open PDF in Okular"  'helm-bibtex-open-pdf-okular
        "Insert citation"     'helm-bibtex-insert-citation
        "Insert reference"    'helm-bibtex-insert-reference
        "Insert BibTeX key"   'helm-bibtex-insert-key
        "Insert BibTeX entry" 'helm-bibtex-insert-bibtex
        "Copy Bibtex entry"   'helm-bibtex-copy-bibtex
        "Send PDF to Dropbox" 'helm-bibtex-send-pdf-dropbox
        "Edit notes"          'helm-bibtex-edit-notes
        "Show entry"          'helm-bibtex-show-entry)
    :fuzzy-match)
"Source for searching in BibTeX files.")
=======
(defvar helm-source-bibtex
  (helm-build-sync-source "BibTeX entries"
    :init 'bibtex-completion-init
    :candidates 'bibtex-completion-candidates
    :filtered-candidate-transformer 'helm-bibtex-candidates-formatter
    :action (helm-make-actions
             "Open PDF file (if present)" 'helm-bibtex-open-pdf
             "Open URL or DOI in browser" 'helm-bibtex-open-url-or-doi
             "Insert citation"            'helm-bibtex-insert-citation
             "Insert reference"           'helm-bibtex-insert-reference
             "Insert BibTeX key"          'helm-bibtex-insert-key
             "Insert BibTeX entry"        'helm-bibtex-insert-bibtex
             "Attach PDF to email"        'helm-bibtex-add-PDF-attachment
             "Edit notes"                 'bibtex-completion-edit-notes
             "Show entry"                 'bibtex-completion-show-entry))
  "Source for searching in BibTeX files.")
>>>>>>> d6a98ac6

(defvar helm-source-fallback-options
  '((name            . "Fallback options")
    (match             (lambda (_candidate) t))
    (candidates      . bibtex-completion-fallback-candidates)
    (no-matchplugin)
    (nohighlight)
    (action          . bibtex-completion-fallback-action))
  "Source for online look-up.")

;; Helm-bibtex command:

;;;###autoload
(defun helm-bibtex (&optional arg)
  "Search BibTeX entries.
<<<<<<< HEAD
With a prefix ARG the cache is invalidated and the bibliography
reread."
  (interactive "P")
  (when arg (setq helm-bibtex-bibliography-hash ""))
  (helm :sources 'helm-source-bibtex
=======

With a prefix ARG, the cache is invalidated and the bibliography
reread."
  (interactive "P")
  (when arg
    (setq bibtex-completion-bibliography-hash ""))
  (helm :sources (list helm-source-bibtex helm-source-fallback-options)
>>>>>>> d6a98ac6
        :full-frame helm-bibtex-full-frame
        :buffer "*helm bibtex*"
        :candidate-number-limit 100))

(provide 'helm-bibtex)

;; Local Variables:
;; byte-compile-warnings: (not cl-functions obsolete)
;; coding: utf-8
;; indent-tabs-mode: nil
;; End:

;;; helm-bibtex.el ends here<|MERGE_RESOLUTION|>--- conflicted
+++ resolved
@@ -2,25 +2,8 @@
 
 ;; Author: Titus von der Malsburg <malsburg@posteo.de>
 ;; Maintainer: Titus von der Malsburg <malsburg@posteo.de>
-<<<<<<< HEAD
-;; Version: 1.0.0
-;; Package-Version: 20160809.1648
-;; Package-X-Original-Version: 20160805.2008
-;; Package-X-Original-Version: 20160801.1146
-;; Package-X-Original-Version: 20160723.2342
-;; Package-X-Original-Version: 20160716.946
-;; Package-X-Original-Version: 20160711.855
-;; Package-X-Original-Version: 20160606.1514
-;; Package-X-Original-Version: 20160325.1526
-;; Package-X-Original-Version: 20160323.2235
-;; Package-X-Original-Version: 20160321.1728
-;; Package-X-Original-Version: 20160314.1613
-;; Package-X-Original-Version: 20160310.1300
-;; Package-Requires: ((helm "1.5.5") (parsebib "1.0") (s "1.9.0") (dash "2.6.0") (f "0.16.2") (cl-lib "0.5"))
-=======
 ;; Version: 2.0.0
 ;; Package-Requires: ((helm "1.5.5") (parsebib "1.0") (s "1.9.0") (dash "2.6.0") (f "0.16.2") (cl-lib "0.5") (biblio "0.2"))
->>>>>>> d6a98ac6
 
 ;; This program is free software; you can redistribute it and/or modify
 ;; it under the terms of the GNU General Public License as published by
@@ -108,234 +91,11 @@
 ;; for searching in online databases.  Apart from that, familiarize
 ;; yourself with Helm.  It's more powerful that you might think.
 
+;;; Code:
 
 (require 'helm)
 (require 'helm-net)
 (require 'helm-easymenu)
-<<<<<<< HEAD
-(require 'browse-url)
-(require 'parsebib)
-(require 'cl-lib)
-(require 'dash)
-(require 's)
-(require 'f)
-(require 'biblio)
-
-
-(defgroup helm-bibtex nil
-  "Helm plugin for searching entries in a BibTeX bibliography."
-  :group 'helm)
-
-(defcustom helm-bibtex-bibliography nil
-  "The BibTeX file or list of BibTeX files."
-  :group 'helm-bibtex
-  :type '(choice file (repeat file)))
-
-(defcustom helm-bibtex-library-path nil
-  "A directory or list of directories in which PDFs are
-stored.  Helm-bibtex assumes that the names of these PDFs are
-composed of the BibTeX-key plus a \".pdf\" suffix."
-  :group 'helm-bibtex
-  :type '(choice directory (repeat directory)))
-
-(defcustom helm-bibtex-pdf-open-function 'find-file
-  "The function used for opening PDF files.  This can be an
-arbitrary function that takes one argument: the path to the PDF
-file.  The default is `find-file' which opens the PDF in
-Emacs (either with docview or, if installed, the much superior
-pdf-tools.  When set to `helm-open-file-with-default-tool', the
-systems default viewer for PDFs is used."
-  :group 'helm-bibtex
-  :type 'function)
-
-(defcustom helm-bibtex-pdf-symbol "#"
-  "Symbol used to indicate that a PDF file is available for a
-publication.  This should be a single character."
-  :group 'helm-bibtex
-  :type 'string)
-
-(defcustom helm-bibtex-dropbox-path "~/Dropbox"
-  "Symbol used to indicate the Dropbox directory."
-  :group 'helm-bibtex
-  :type 'string)
-
-(defcustom helm-bibtex-format-citation-functions
-  '((org-mode      . helm-bibtex-format-citation-ebib)
-    (latex-mode    . helm-bibtex-format-citation-cite)
-    (markdown-mode . helm-bibtex-format-citation-pandoc-citeproc)
-    (default       . helm-bibtex-format-citation-default))
-  "The functions used for formatting citations.  The publication
-can be cited, for example, as \cite{key} or ebib:key depending on
-the major mode of the current buffer.  Note that the functions
-should accept a list of keys as input.  With multiple marked
-entries one can insert multiple keys at once,
-e.g. \cite{key1,key2}. See the functions
-`helm-bibtex-format-citation-ebib' and
-`helm-bibtex-format-citation-cite' as examples."
-  :group 'helm-bibtex
-  :type '(alist :key-type symbol :value-type function))
-
-(defcustom helm-bibtex-notes-path nil
-  "The place where notes are stored.  This is either a file, in
-which case all notes are stored in that file, or a directory, in
-which case each publication gets its own notes file in that
-directory.  In the latter case, helm-bibtex assumes that the
-names of the note files are composed of the BibTeX-key plus a
-suffix that is specified in `helm-bibtex-notes-extension'."
-  :group 'helm-bibtex
-  :type '(choice file directory))
-
-(defcustom helm-bibtex-notes-template-multiple-files
-  "#+TITLE: Notes on: ${title} (${year})\n\n"
-  "Template used to create a new note when each note is stored in
-a separate file.  '${field-name}' can be used to insert the value
-of a BibTeX field into the template."
-  :group 'helm-bibtex
-  :type 'string)
-
-(defcustom helm-bibtex-notes-template-one-file
-  "\n* ${title} (${year})\n  :PROPERTIES:\n  :Custom_ID: ${=key=}\n  :END:\n\n"
-  "Template used to create a new note when all notes are stored
-in one file.  '${field-name}' can be used to insert the value of
-a BibTeX field into the template."
-  :group 'helm-bibtex
-  :type 'string)
-
-(defcustom helm-bibtex-notes-key-pattern
-  ":Custom_ID: +%s\\( \\|$\\)"
-  "The pattern used to find entries in the notes file.  Only
-relevant when all notes are stored in one file.  The key can be
-inserted into the pattern using the `format` function."
-  :group 'helm-bibtex
-  :type 'string)
-
-(defcustom helm-bibtex-notes-extension ".org"
-  "The extension of the files containing notes.  This is only
-used when `helm-bibtex-notes-path' is a directory (not a file)."
-  :group 'helm-bibtex
-  :type 'string)
-
-;(defcustom helm-bibtex-notes-symbol "✎"
-(defcustom helm-bibtex-notes-symbol "+"
-  "Symbol used to indicate that a publication has notes.  This
-should be a single character."
-  :group 'helm-bibtex
-  :type 'string)
-
-(defcustom helm-bibtex-fallback-options
-  '(("Google Scholar" . "https://scholar.google.co.uk/scholar?q=%s")
-    ("arXiv" . helm-bibtex-arxiv))
-  "Alist of online sources that can be used to search for
-publications.  The key of each entry is the name of the online
-source.  The value is the URL used for retrieving results.  This
-URL must contain a %s in the position where the search term
-should be inserted.  Alternatively, the value can be a function
-that will be called when the entry is selected."
-  :group 'helm-bibtex
-  :type '(alist :key-type string
-                :value-type (choice (string :tag "URL")
-                            (function :tag "Function"))))
-
-(defcustom helm-bibtex-browser-function nil
-  "The browser that is used to access online resources.  If
-nil (default), the value of `browse-url-browser-function' is
-used.  If that value is nil, Helm uses the first available
-browser in `helm-browse-url-default-browser-alist'"
-  :group 'helm-bibtex
-  :type '(choice
-          (const         :tag "Default" :value nil)
-          (function-item :tag "Emacs interface to w3m" :value w3m-browse-url)
-          (function-item :tag "Emacs W3" :value  browse-url-w3)
-          (function-item :tag "W3 in another Emacs via `gnudoit'"
-                         :value  browse-url-w3-gnudoit)
-          (function-item :tag "Mozilla" :value  browse-url-mozilla)
-          (function-item :tag "Firefox" :value browse-url-firefox)
-          (function-item :tag "Chromium" :value browse-url-chromium)
-          (function-item :tag "Galeon" :value  browse-url-galeon)
-          (function-item :tag "Epiphany" :value  browse-url-epiphany)
-          (function-item :tag "Netscape" :value  browse-url-netscape)
-          (function-item :tag "eww" :value  eww-browse-url)
-          (function-item :tag "Mosaic" :value  browse-url-mosaic)
-          (function-item :tag "Mosaic using CCI" :value  browse-url-cci)
-          (function-item :tag "Text browser in an xterm window"
-                         :value browse-url-text-xterm)
-          (function-item :tag "Text browser in an Emacs window"
-                         :value browse-url-text-emacs)
-          (function-item :tag "KDE" :value browse-url-kde)
-          (function-item :tag "Elinks" :value browse-url-elinks)
-          (function-item :tag "Specified by `Browse Url Generic Program'"
-                         :value browse-url-generic)
-          (function-item :tag "Default Windows browser"
-                         :value browse-url-default-windows-browser)
-          (function-item :tag "Default Mac OS X browser"
-                         :value browse-url-default-macosx-browser)
-          (function-item :tag "GNOME invoking Mozilla"
-                         :value browse-url-gnome-moz)
-          (function-item :tag "Default browser"
-                         :value browse-url-default-browser)
-          (function      :tag "Your own function")
-          (alist         :tag "Regexp/function association list"
-                         :key-type regexp :value-type function)))
-
-(defcustom helm-bibtex-additional-search-fields nil
-  "The fields that are used for searching in addition to author,
-editor, title, year, BibTeX key, and entry type."
-  :group 'helm-bibtex
-  :type 'list)
-
-(defcustom helm-bibtex-no-export-fields nil
-  "A list of fields that should be ignored when exporting BibTeX
-entries."
-  :group 'helm-bibtex
-  :type 'list)
-
-(defcustom helm-bibtex-cite-commands '("cite" "Cite" "parencite"
-"Parencite" "footcite" "footcitetext" "textcite" "Textcite"
-"smartcite" "Smartcite" "cite*" "parencite*" "supercite" "autocite"
-"Autocite" "autocite*" "Autocite*" "citeauthor" "Citeauthor"
-"citeauthor*" "Citeauthor*" "citetitle" "citetitle*" "citeyear"
-"citeyear*" "citedate" "citedate*" "citeurl" "nocite" "fullcite"
-"footfullcite" "notecite" "Notecite" "pnotecite" "Pnotecite"
-"fnotecite")
-  "The list of LaTeX cite commands.  When creating LaTeX
-citations, these can be accessed as future entries in the
-minibuffer history, i.e. by pressing the arrow down key.  The
-default entries are taken from biblatex.  There is currently no
-special support for multicite commands and volcite et al.  These
-commands can be used but helm-bibtex does not prompt for their
-extra arguments."
-  :group 'helm-bibtex
-  :type '(choice string (repeat string)))
-
-(defcustom helm-bibtex-cite-default-command "cite"
-  "The LaTeX cite command that is used if the user doesn't enter
-anything when prompted for such a command."
-  :group 'helm-bibtex
-  :type 'string)
-
-(defcustom helm-bibtex-cite-prompt-for-optional-arguments t
-  "If t, helm-bibtex prompts for pre- and postnotes for
-LaTeX cite commands.  Choose nil for no prompts."
-  :group 'helm-bibtex
-  :type 'boolean)
-
-(defcustom helm-bibtex-cite-default-as-initial-input nil
-  "This variable controls how the default command defined in
-`helm-bibtex-cite-default-command' is used.  If t, it is inserted
-into the minibuffer before reading input from the user.  If nil,
-it is used as the default if the user doesn't enter anything."
-  :group 'helm-bibtex
-  :type 'boolean)
-
-(defcustom helm-bibtex-pdf-field nil
-  "The name of the BibTeX field in which the path to PDF files is
-stored or nil if no such field should be used.  If an entry has
-no value for this field, or if the specified file does not exist,
-or if this variable is nil, helm-bibtex will look up the PDF in
-the directories listed in `helm-bibtex-library-path'."
-  :group 'helm-bibtex
-  :type 'string)
-=======
 (require 'bibtex-completion)
 
 ;; The following allows people to continue using their old helm-bibtex
@@ -359,7 +119,6 @@
  (make-obsolete-variable oldvar newvar "2016-03-20"))
 
 ;; Helm-specific configurations:
->>>>>>> d6a98ac6
 
 (defcustom helm-bibtex-full-frame t
   "Non-nil means open `helm-bibtex' using the entire window. When
@@ -369,215 +128,8 @@
 
 (easy-menu-add-item nil '("Tools" "Helm" "Tools") ["BibTeX" helm-bibtex t])
 
-<<<<<<< HEAD
-(defvar helm-bibtex-bibliography-hash nil
-  "The hash of the content of the configured bibliography
-files.  If this hash has not changed since the bibliography was
-last parsed, a cached version of the parsed bibliography will be
-used.")
-
-(defvar helm-bibtex-cached-candidates nil
-  "The a list of candidates obtained when the configured
-bibliography files were last parsed.")
-
--
-(defun helm-bibtex-init ()
-  "Checks that the files and directories specified by the user
-actually exist."
-  (mapc (lambda (file)
-          (unless (f-file? file)
-                  (user-error "BibTeX file %s could not be found." file)))
-        (-flatten (list helm-bibtex-bibliography))))
-
-
-(defun helm-bibtex-candidates ()
-  "Reads the BibTeX files and returns a list of conses, one for
-each entry.  The first element of these conses is a string
-containing authors, editors, title, year, type, and key of the
-entry.  This is string is used for matching.  The second element
-is the entry (only the fields listed above) as an alist."
-  ;; Open configured bibliographies in temporary buffer:
-  (with-temp-buffer
-    (mapc #'insert-file-contents
-          (-flatten (list helm-bibtex-bibliography)))
-    ;; Check hash of bibliography and reparse if necessary:
-    (let ((bibliography-hash (secure-hash 'sha256 (current-buffer))))
-      (unless (and helm-bibtex-cached-candidates
-                   (string= helm-bibtex-bibliography-hash bibliography-hash))
-        (message "Loading bibliography ...")
-        (let* ((entries (helm-bibtex-parse-bibliography))
-               (entries (helm-bibtex-prepare-entries entries)))
-          (setq helm-bibtex-cached-candidates
-                (--map (cons (helm-bibtex-clean-string
-                              (s-join " " (-map #'cdr it))) it)
-                       entries)))
-        (setq helm-bibtex-bibliography-hash bibliography-hash))
-      helm-bibtex-cached-candidates)))
-
-(defun helm-bibtex-cmp-by-year (e1 e2)
-  (if (not (string< (helm-bibtex-get-value "year" e1) (helm-bibtex-get-value "year" e2))) t nil))
-
-
-(defun helm-bibtex-parse-bibliography ()
-  "Parse the BibTeX entries listed in the current buffer and
-return a list of entry keys in the order in which the entries
-appeared in the BibTeX files."
-  (goto-char (point-min))
-  (cl-loop
-   for entry-type = (parsebib-find-next-item)
-   while entry-type
-   unless (member-ignore-case entry-type '("preamble" "string" "comment"))
-   collect (-map (lambda (it) (cons (downcase (car it)) (cdr it)))
-                 (parsebib-read-entry entry-type))))
-
-(defun helm-bibtex-get-entry (entry-key)
-  "Given a BibTeX key this function scans all bibliographies
-listed in `helm-bibtex-bibliography' and returns an alist of the
-record with that key.  Fields from crossreferenced entries are
-appended to the requested entry."
-  (let* ((entry (helm-bibtex-get-entry1 entry-key))
-         (crossref (helm-bibtex-get-value "crossref" entry))
-         (crossref (when crossref (helm-bibtex-get-entry1 crossref))))
-    (cl-remove-duplicates (append entry crossref)
-                          :test (lambda (x y) (string= (s-downcase x) (s-downcase y)))
-                          :key 'car :from-end t)))
-
-(defun helm-bibtex-get-entry1 (entry-key &optional do-not-find-pdf)
-  (with-temp-buffer
-    (mapc #'insert-file-contents
-          (-flatten (list helm-bibtex-bibliography)))
-    (goto-char (point-min))
-    (re-search-forward (concat "^@\\(" parsebib--bibtex-identifier
-                               "\\)[[:space:]]*[\(\{][[:space:]]*"
-                               (regexp-quote entry-key) "[[:space:]]*,"))
-    (let ((entry-type (match-string 1)))
-      (reverse (helm-bibtex-prepare-entry (parsebib-read-entry entry-type) nil do-not-find-pdf)))))
-
-(defun helm-bibtex-prepare-entries (entries)
-  "Do some preprocessing of the entries."
-  (cl-loop
-   with fields = (append '("title" "year" "keywords" "booktitle" "journal" "groups" "comment")
-                         (-map (lambda (it) (if (symbolp it) (symbol-name it) it))
-                               helm-bibtex-additional-search-fields))
-   for entry in entries
-   collect (helm-bibtex-prepare-entry entry
-            (cons (if (assoc-string "author" entry 'case-fold) "author" "editor") fields))))
-
-(defun helm-bibtex-find-pdf-in-field (key-or-entry)
-  "Returns the path of the PDF specified in the field
-`helm-bibtex-pdf-field' if that file exists.  Returns nil if no
-file is specified, or if the specified file does not exist, or if
-`helm-bibtex-pdf-field' is nil."
-  (when helm-bibtex-pdf-field
-    (let* ((entry (if (stringp key-or-entry)
-                      (helm-bibtex-get-entry1 key-or-entry t)
-                    key-or-entry))
-           (value (helm-bibtex-get-value helm-bibtex-pdf-field entry)))
-      (cond
-       ((not value) nil)         ; Field not defined.
-       ((f-file? value) value)   ; A bare path was found.
-       (t
-        ; Assuming Zotero/Mendeley/JabRef format:
-        (cl-loop  ; Looping over the files:
-         for record in (s-split ";" value)
-         for record = (s-split ":" record)
-         for file-name = (nth 0 record)
-         for path = (or (nth 1 record) "")
-         ; f-full prepends missing slashes, so we don't need a special
-         ; case for Mendeley which omits the beginning slash.
-         if (f-file? (f-full path)) collect (f-full path)
-         else if (f-file? (f-full (f-join path file-name)))
-         collect (f-full (f-join path file-name))
-         else if (f-file? (f-full (f-join helm-bibtex-library-path path)))
-         collect (f-full (f-join helm-bibtex-library-path path))
-         ))))))
-
-(defun helm-bibtex-find-pdf-in-library (key-or-entry)
-  "Searches the directories in `helm-bibtex-library-path' for a
-PDF whose names is composed of the BibTeX key plus \".pdf\".  The
-path of the first matching PDF is returned."
-  (let* ((key (if (stringp key-or-entry) key-or-entry
-                (helm-bibtex-get-value "=key=" key-or-entry)))
-         (path (-first 'f-file?
-                       (--map (f-join it (s-concat key ".pdf"))
-                              (-flatten (list helm-bibtex-library-path))))))
-    (when path (list path))))
-
-(defun helm-bibtex-find-pdf (key-or-entry)
-  "Returns the path of the PDF associated with the specified
-entry.  This is either the path specified in the field
-`helm-bibtex-pdf-field' or, if that does not exist, the first PDF
-in any of the directories in `helm-bibtex-library-path' whose
-name is \"<bibtex-key>.pdf\".  Returns nil if no PDF is found."
-  (or (helm-bibtex-find-pdf-in-field key-or-entry)
-      (helm-bibtex-find-pdf-in-library key-or-entry)))
-
-(defun helm-bibtex-prepare-entry (entry &optional fields do-not-find-pdf)
-  "Prepare ENTRY for display.
-ENTRY is an alist representing an entry as returned by
-parsebib-read-entry. All the fields not in FIELDS are removed
-from ENTRY, with the exception of the \"=type=\" and \"=key=\"
-fields. If FIELDS is empty, all fields are kept. Also add a
-=has-pdf= and/or =has-note= field, if they exist for ENTRY.  If
-DO-NOT-FIND-PDF is non-nil, this function does not attempt to
-find a PDF file."
-  (when entry ; entry may be nil, in which case just return nil
-    (let* ((fields
-            (when fields
-              (append fields
-                      (list "=venue=" "=comment=" "=type=" "=key=" "=has-pdf=" "=has-note="))))
-           ; Check for PDF:
-           (entry (if (and (not do-not-find-pdf) (helm-bibtex-find-pdf entry))
-                      (cons (cons "=has-pdf=" helm-bibtex-pdf-symbol) entry)
-                    entry))
-           ;; entry key
-           (entry-key (cdr (assoc "=key=" entry)))
-           ;; venue
-           (entry (let* ((booktitle (helm-bibtex-get-value "booktitle" entry ""))
-                         (journal (helm-bibtex-get-value "journal" entry "")))
-                    ;; if `booktitle' or `journal' field is not empty
-                    (if (not (and (string= "" booktitle) (string= "" journal)))
-                        (cons (cons "=venue=" (concat booktitle journal)) entry)
-                      entry)))
-           ;; comment
-           (entry (let* ((comment (helm-bibtex-get-value "comment" entry "")))
-                    ;; if `comment' field is not empty
-                    (if (not (string= "" comment))
-                      (cons (cons "=comment=" (substring comment 0 1)) entry)
-                      entry)))
-           ; Check for notes:
-           (entry (if (or
-                       ;; One note file per entry:
-                       (and helm-bibtex-notes-path
-                            (f-directory? helm-bibtex-notes-path)
-                            (f-file? (f-join helm-bibtex-notes-path
-                                             (s-concat entry-key
-                                                       helm-bibtex-notes-extension))))
-                       ;; All notes in one file:
-                       (and helm-bibtex-notes-path
-                            (f-file? helm-bibtex-notes-path)
-                            (with-current-buffer (find-file-noselect helm-bibtex-notes-path)
-                              (goto-char (point-min))
-                              (re-search-forward (format helm-bibtex-notes-key-pattern entry-key) nil t))))
-                      (cons (cons "=has-note=" helm-bibtex-notes-symbol) entry)
-                    entry))
-           ; Remove unwanted fields:
-           (entry (if fields
-                       (--filter (member-ignore-case (car it) fields) entry)
-                     entry)))
-      ;; Normalize case of entry type:
-      (setcdr (assoc "=type=" entry) (downcase (cdr (assoc "=type=" entry))))
-      ;; Remove duplicated fields:
-      (cl-remove-duplicates entry
-                            :test (lambda (x y) (string= (s-downcase x) (s-downcase y)))
-                            :key 'car :from-end t))))
-
-
-=======
 ;; Candidate formatter:
 
->>>>>>> d6a98ac6
 ;; The function `window-width' does not necessarily report the correct
 ;; number of characters that fit on a line.  This is a
 ;; work-around.  See also this bug report:
@@ -591,541 +143,31 @@
       (window-body-width)
     (1- (window-body-width))))
 
-<<<<<<< HEAD
-(defun helm-bibtex-candidate-formatter (candidates source)
-  "Formats BibTeX entries for display in results list."
-    (cl-loop
-     with width = (with-helm-window (helm-bibtex-window-width))
-     for entry in candidates
-     for entry = (cdr entry)
-     for entry-key = (helm-bibtex-get-value "=key=" entry)
-     if (assoc-string "author" entry 'case-fold)
-     for fields = '("author" "title" "year" "=has-pdf=" "=has-note=" "=comment=" "=venue=")
-     else
-     for fields = '("editor" "title" "year" "=has-pdf=" "=has-note=" "=comment=" "=venue=")
-     for fields = (-map (lambda (it)
-                          (helm-bibtex-clean-string
-                           (helm-bibtex-get-value it entry " ")))
-                        fields)
-     for fields = (-update-at 0 'helm-bibtex-shorten-authors fields)
-     collect
-     (cons (s-format "$0  $1 $2 $3$4$5 $6" 'elt
-                     (-zip-with (lambda (f w)
-                                  (truncate-string-to-width f w 0 ?\s))
-                                fields (list 14 (- width 36) 4 1 1 1 10)))
-           entry-key)))
-
-
-(defun helm-bibtex-clean-string (s)
-  "Removes quoting and superfluous white space from BibTeX field
-values."
-  (if s (replace-regexp-in-string "[\n\t ]+" " "
-         (replace-regexp-in-string "[\"{}]+" "" s))
-    nil))
-
-(defun helm-bibtex-shorten-authors (authors)
-  "Returns a comma-separated list of the surnames in authors."
-  (if authors
-      (cl-loop for a in (s-split " and " authors)
-               for p = (s-split "," a t)
-               for sep = "" then ", "
-               concat sep
-               if (eq 1 (length p))
-               concat (-last-item (s-split " +" (car p) t))
-               else
-               concat (car p))
-    nil))
-
-(defun helm-bibtex-open-pdf (_)
-  "Open the PDFs associated with the marked entries using the
-function specified in `helm-bibtex-pdf-open-function'.  All paths
-in `helm-bibtex-library-path' are searched.  If there are several
-matching PDFs for an entry, the first is opened."
-  (--if-let
-      (-flatten
-       (-map 'helm-bibtex-find-pdf (helm-marked-candidates :with-wildcard t)))
-      (-each it helm-bibtex-pdf-open-function)
-    (message "No PDF(s) found.")))
-
-(defun helm-bibtex-open-pdf-zathura(_)
-  "Open the PDFs associated with the marked entries in Zathura.  All paths
-in `helm-bibtex-library-path' are searched.  If there are several
-matching PDFs for an entry, the first is opened."
-  (--if-let
-      (-flatten
-       (-map 'helm-bibtex-find-pdf (helm-marked-candidates :with-wildcard t)))
-      (-each it (lambda(fpath)
-				  (call-process "zathura" nil 0 nil fpath)))
-    (message "No PDF(s) found.")))
-
-
-
-(defun helm-bibtex-open-pdf-okular (_)
-  "Open the PDFs associated with the marked entries in Okular.  All paths
-in `helm-bibtex-library-path' are searched.  If there are several
-matching PDFs for an entry, the first is opened."
-  (--if-let
-      (-flatten
-       (-map 'helm-bibtex-find-pdf (helm-marked-candidates :with-wildcard t)))
-      (-each it (lambda(fpath)
-				  (call-process "okular" nil 0 nil fpath)))
-    (message "No PDF(s) found.")))
-
-
-(defun helm-bibtex-open-url-or-doi (_)
-  "Open the associated URL or DOI in a browser."
-  (let ((keys (helm-marked-candidates :with-wildcard t)))
-    (dolist (key keys)
-      (let* ((entry (helm-bibtex-get-entry key))
-             (url (helm-bibtex-get-value "url" entry))
-             (doi (helm-bibtex-get-value "doi" entry))
-             (browse-url-browser-function
-              (or helm-bibtex-browser-function
-                  browse-url-browser-function)))
-        (if url (helm-browse-url url)
-          (if doi (helm-browse-url
-                   (s-concat "http://dx.doi.org/" doi)))
-          (message "No URL or DOI found for this entry: %s"
-                   key))))))
-
-(defun helm-bibtex-format-citation-default (keys)
-  "Default formatter for keys, separates multiple keys with commas."
-  (s-join ", " keys))
-
-(defvar helm-bibtex-cite-command-history nil
-  "History list for LaTeX citation commands.")
-
-(defun helm-bibtex-format-citation-cite (keys)
-  "Formatter for LaTeX citation commands.  Prompts for the command and
-for arguments if the commands can take any."
-  (let* ((initial (when helm-bibtex-cite-default-as-initial-input helm-bibtex-cite-default-command))
-         (default (unless helm-bibtex-cite-default-as-initial-input helm-bibtex-cite-default-command))
-         (default-info (if default (format " (default \"%s\")" default) ""))
-         (cite-command (completing-read
-                        (format "Cite command%s: " default-info)
-                        helm-bibtex-cite-commands nil nil initial
-                        'helm-bibtex-cite-command-history default nil)))
-    (if (member cite-command '("nocite" "supercite"))  ; These don't want arguments.
-        (format "\\%s{%s}" cite-command (s-join ", " keys))
-      (let ((prenote  (if helm-bibtex-cite-prompt-for-optional-arguments (read-from-minibuffer "Prenote: ") ""))
-            (postnote (if helm-bibtex-cite-prompt-for-optional-arguments (read-from-minibuffer "Postnote: ") "")))
-        (if (and (string= "" prenote) (string= "" postnote))
-            (format "\\%s{%s}" cite-command (s-join ", " keys))
-          (format "\\%s[%s][%s]{%s}" cite-command prenote postnote (s-join ", " keys)))))))
-=======
 (defun helm-bibtex-candidates-formatter (candidates _)
   (let ((width (with-helm-window (helm-bibtex-window-width))))
     (bibtex-completion-candidates-formatter candidates width)))
->>>>>>> d6a98ac6
-
-;; Warp bibtex-completion actions with some helm-specific code:
-
-(defmacro helm-bibtex-helmify-action (action name)
-  "Wraps the function ACTION in another function named NAME which
-passes the candidates marked in helm to ACTION.  Also uses
-with-helm-current-buffer such that when ACTION inserts text and
-it comes out in the right buffer."
-  `(defun ,name (_)
-     (let ((keys (helm-marked-candidates :with-wildcard t)))
-       (with-helm-current-buffer
-         (,action keys)))))
-
-(helm-bibtex-helmify-action bibtex-completion-open-pdf helm-bibtex-open-pdf)
-(helm-bibtex-helmify-action bibtex-completion-open-url-or-doi helm-bibtex-open-url-or-doi)
-(helm-bibtex-helmify-action bibtex-completion-insert-citation helm-bibtex-insert-citation)
-(helm-bibtex-helmify-action bibtex-completion-insert-reference helm-bibtex-insert-reference)
-(helm-bibtex-helmify-action bibtex-completion-insert-key helm-bibtex-insert-key)
-(helm-bibtex-helmify-action bibtex-completion-insert-bibtex helm-bibtex-insert-bibtex)
-(helm-bibtex-helmify-action bibtex-completion-add-PDF-attachment helm-bibtex-add-PDF-attachment)
+
 
 ;; Helm sources:
-
-<<<<<<< HEAD
-(defun helm-bibtex-insert-reference (_)
-  "Insert a reference for each selected entry."
-  (let* ((keys (helm-marked-candidates :with-wildcard t))
-         (refs (--map
-                (s-word-wrap fill-column
-                             (concat "\n- " (helm-bibtex-apa-format-reference it)))
-                keys)))
-    (with-helm-current-buffer
-      (insert "\n" (s-join "\n" refs) "\n"))))
-
-(defun helm-bibtex-apa-format-reference (key)
-  "Returns a plain text reference in APA format for the
-publication specified by KEY."
-  (let*
-   ((entry (helm-bibtex-get-entry key))
-    (ref (pcase (downcase (helm-bibtex-get-value "=type=" entry))
-           ("article"
-            (s-format
-             "${author} (${year}). ${title}. ${journal}, ${volume}(${number}), ${pages}.${doi}"
-             'helm-bibtex-apa-get-value entry))
-           ("inproceedings"
-            (s-format
-             "${author} (${year}). ${title}. In ${editor}, ${booktitle} (pp. ${pages}). ${address}: ${publisher}."
-             'helm-bibtex-apa-get-value entry))
-           ("book"
-            (s-format
-             "${author} (${year}). ${title}. ${address}: ${publisher}."
-             'helm-bibtex-apa-get-value entry))
-           ("phdthesis"
-            (s-format
-             "${author} (${year}). ${title} (Doctoral dissertation). ${school}, ${address}."
-             'helm-bibtex-apa-get-value entry))
-           ("inbook"
-            (s-format
-             "${author} (${year}). ${title}. In ${editor} (Eds.), ${booktitle} (pp. ${pages}). ${address}: ${publisher}."
-             'helm-bibtex-apa-get-value entry))
-           ("incollection"
-            (s-format
-             "${author} (${year}). ${title}. In ${editor} (Eds.), ${booktitle} (pp. ${pages}). ${address}: ${publisher}."
-             'helm-bibtex-apa-get-value entry))
-           ("proceedings"
-            (s-format
-             "${editor} (Eds.). (${year}). ${booktitle}. ${address}: ${publisher}."
-             'helm-bibtex-apa-get-value entry))
-           ("unpublished"
-            (s-format
-             "${author} (${year}). ${title}. Unpublished manuscript."
-             'helm-bibtex-apa-get-value entry))
-           (_
-            (s-format
-             "${author} (${year}). ${title}."
-             'helm-bibtex-apa-get-value entry)))))
-    (replace-regexp-in-string "\\([.?!]\\)\\." "\\1" ref))) ; Avoid sequences of punctuation marks.
-
-(defun helm-bibtex-apa-get-value (field entry &optional default)
-  "Return FIELD or ENTRY formatted following the APA
-guidelines.  Return DEFAULT if FIELD is not present in ENTRY."
-  (let ((value (helm-bibtex-get-value field entry))
-        (entry-type (helm-bibtex-get-value "=type=" entry)))
-    (if value
-       (pcase field
-         ;; https://owl.english.purdue.edu/owl/resource/560/06/
-         ("author" (helm-bibtex-apa-format-authors value))
-         ("editor"
-          (if (string= entry-type "proceedings")
-              (helm-bibtex-apa-format-editors value)
-            (helm-bibtex-apa-format-editors value)))
-         ;; When referring to books, chapters, articles, or Web pages,
-         ;; capitalize only the first letter of the first word of a
-         ;; title and subtitle, the first word after a colon or a dash
-         ;; in the title, and proper nouns. Do not capitalize the first
-         ;; letter of the second word in a hyphenated compound word.
-         ("title" (replace-regexp-in-string ; remove braces
-                   "[{}]"
-                   ""
-                    (replace-regexp-in-string ; upcase initial letter
-                    "^[[:alpha:]]"
-                    'upcase
-                    (replace-regexp-in-string ; preserve stuff in braces from being downcased
-                     "\\(^[^{]*{\\)\\|\\(}[^{]*{\\)\\|\\(}.*$\\)\\|\\(^[^{}]*$\\)"
-                     (lambda (x) (downcase (s-replace "\\" "\\\\" x)))
-                     value))))
-         ("booktitle" value)
-         ;; Maintain the punctuation and capitalization that is used by
-         ;; the journal in its title.
-         ("pages" (s-join "–" (s-split "[^0-9]+" value t)))
-         ("doi" (s-concat " http://dx.doi.org/" value))
-         (_ value))
-      "")))
-
-(defun helm-bibtex-apa-format-authors (value)
-  (cl-loop for a in (s-split " and " value t)
-           if (s-index-of "{" a)
-             collect
-             (replace-regexp-in-string "[{}]" "" a)
-             into authors
-           else if (s-index-of "," a)
-             collect
-             (let ((p (s-split " *, *" a t)))
-               (concat
-                (car p) ", "
-                (s-join " " (-map (lambda (it) (concat (s-left 1 it) "."))
-                                  (s-split " " (cadr p))))))
-             into authors
-           else
-             collect
-             (let ((p (s-split " " a t)))
-               (concat
-                (-last-item p) ", "
-                (s-join " " (-map (lambda (it) (concat (s-left 1 it) "."))
-                                  (-butlast p)))))
-             into authors
-           finally return
-             (let ((l (length authors)))
-               (cond
-                 ((= l 1) (car authors))
-                 ((< l 8) (concat (s-join ", " (-butlast authors))
-                                  ", & " (-last-item authors)))
-                 (t (concat (s-join ", " authors) ", ..."))))))
-
-(defun helm-bibtex-apa-format-editors (value)
-  (cl-loop for a in (s-split " and " value t)
-           if (s-index-of "," a)
-             collect
-             (let ((p (s-split " *, *" a t)))
-               (concat
-                (s-join " " (-map (lambda (it) (concat (s-left 1 it) "."))
-                                  (s-split " " (cadr p))))
-                " " (car p)))
-             into authors
-           else
-             collect
-             (let ((p (s-split " " a t)))
-               (concat
-                (s-join " " (-map (lambda (it) (concat (s-left 1 it) "."))
-                                  (-butlast p)))
-                " " (-last-item p)))
-             into authors
-           finally return
-             (let ((l (length authors)))
-               (cond
-                 ((= l 1) (car authors))
-                 ((< l 8) (concat (s-join ", " (-butlast authors))
-                                  ", & " (-last-item authors)))
-                 (t (concat (s-join ", " authors) ", ..."))))))
-
-(defun helm-bibtex-get-value (field entry &optional default)
-  "Return the requested value or `default' if the value is not
-defined.  Surrounding curly braces are stripped."
-  (let ((value (cdr (assoc-string field entry 'case-fold))))
-    (if value
-        (s-collapse-whitespace
-         (replace-regexp-in-string
-          "\\(^[[:space:]]*[\"{][[:space:]]*\\)\\|\\([[:space:]]*[\"}][[:space:]]*$\\)"
-          ""
-          value))
-      default)))
-
-(defun helm-bibtex-insert-key (_)
-  "Insert BibTeX key at point."
-  (let ((keys (helm-marked-candidates :with-wildcard t)))
-    (with-helm-current-buffer
-      (insert
-        (funcall 'helm-bibtex-format-citation-default keys)))))
-
-(defun helm-bibtex-insert-bibtex (_)
-  "Insert BibTeX entry at point."
-  (let ((keys (helm-marked-candidates :with-wildcard t)))
-    (with-helm-current-buffer
-      (insert (s-join "\n" (--map (helm-bibtex-make-bibtex it) keys))))))
-
-(defun helm-bibtex-copy-bibtex (_)
-  "copy BibTeX entry."
-  (let ((keys (helm-marked-candidates :with-wildcard t)))
-      (kill-new (s-join "\n" (--map (helm-bibtex-make-bibtex it) keys)))))
-
-(defun helm-bibtex-make-bibtex (key)
-  (let* ((entry (helm-bibtex-get-entry key))
-         (entry-type (helm-bibtex-get-value "=type=" entry)))
-    (format "@%s{%s,\n%s}\n"
-            entry-type key
-            (cl-loop
-             for field in entry
-             for name = (car field)
-             for value = (cdr field)
-             unless (member
-                     name
-                     (append
-                      (-map
-                       (lambda (it)
-                         (if (symbolp it)
-                             (symbol-name it)
-                           it))
-                       helm-bibtex-no-export-fields)
-                      '("=venue=" "=comment=" "=type=" "=key=" "=has-pdf="
-                        "=has-note=" "crossref" "keywords" "file" "comment"
-                        "owner" "timestamp" "__markedentry" "groups")))
-             concat
-             (format "  %s = %s,\n" name value)))))
-
-(defun helm-bibtex-add-PDF-attachment (_)
-  "Attach the PDFs of the selected entries where available."
-  (--if-let
-      (-flatten
-       (-map 'helm-bibtex-find-pdf (helm-marked-candidates :with-wildcard t)))
-      (-each it 'mml-attach-file)
-    (message "No PDF(s) found.")))
-
-
-(defun helm-bibtex-send-pdf-dropbox (_)
-  "Attach the PDFs of the selected entries where available."
-  (--if-let
-      (-flatten
-       (-map 'helm-bibtex-find-pdf (helm-marked-candidates :with-wildcard t)))
-      (-each it (lambda(fpath) (f-copy fpath helm-bibtex-dropbox-path)))
-    (message "No PDF(s) found.")))
-
-(define-minor-mode helm-bibtex-notes-mode
-  "Minor mode for managing helm-bibtex notes."
-  :keymap (let ((map (make-sparse-keymap)))
-            (define-key map (kbd "C-c C-c") 'helm-bibtex-exit-notes-buffer)
-	    (define-key map (kbd "C-c C-w") 'org-refile)
-	    (define-key map (kbd "C-c C-h") 'helm-bibtex-resume-session)
-            map)
-  (org-set-local
-   'header-line-format
-   (substitute-command-keys
-    " Finish \\[helm-bibtex-exit-notes-buffer], refile \\[org-refile], back \\[helm-bibtex-resume-session]")))
-
-;; Define global minor mode. This is needed to the toggle minor mode.
-(define-globalized-minor-mode helm-bibtex-notes-global-mode helm-bibtex-notes-mode helm-bibtex-notes-mode)
-
-(defun helm-bibtex-exit-notes-buffer ()
-  "Exit notes buffer and delete its window.
-This will also disable `helm-bibtex-notes-mode' and remove the header
-line."
-  (interactive)
-  (widen)
-  (helm-bibtex-notes-global-mode -1)
-  (org-set-local
-   'header-line-format nil)
-  (save-buffer)
-  (let ((window (get-buffer-window (file-name-nondirectory helm-bibtex-notes-path))))
-    (if (and window (not (one-window-p window)))
-	(delete-window window)
-      (switch-to-buffer (other-buffer)))))
-
-(defun helm-bibtex-resume-session ()
-  "Exit notes buffer (if active) and resume helm-bibtex session."
-  (interactive)
-  (let ((notes-buffer (get-file-buffer (file-name-nondirectory helm-bibtex-notes-path))))
-    (when (equal notes-buffer (current-buffer))
-      (helm-bibtex-exit-notes-buffer))
-    (helm-resume "*helm bibtex*")))
-
-(defun helm-bibtex-edit-notes (key)
-  "Open the notes associated with the entry using `find-file'."
-  (if (f-directory? helm-bibtex-notes-path)
-      ;; One notes file per publication:
-      (let ((path (f-join helm-bibtex-notes-path
-                          (s-concat key helm-bibtex-notes-extension))))
-        (find-file path)
-        (unless (f-exists? path)
-          (insert (s-format helm-bibtex-notes-template-multiple-files
-                            'helm-bibtex-apa-get-value
-                            (helm-bibtex-get-entry key)))))
-    ;; One file for all notes:
-    (unless (and buffer-file-name
-                 (f-same? helm-bibtex-notes-path buffer-file-name))
-      (find-file-other-window helm-bibtex-notes-path))
-    (widen)
-    (show-all)
-    (goto-char (point-min))
-    (if (re-search-forward (format helm-bibtex-notes-key-pattern key) nil t)
-        ;; Existing entry found:
-        (when (eq major-mode 'org-mode)
-          (org-narrow-to-subtree)
-          (re-search-backward "^\*+ " nil t)
-          (org-cycle-hide-drawers nil)
-          (helm-bibtex-notes-mode 1))
-      ;; Create a new entry:
-      (let ((entry (helm-bibtex-get-entry key)))
-        (goto-char (point-max))
-        (insert (s-format helm-bibtex-notes-template-one-file
-                          'helm-bibtex-apa-get-value
-                          entry)))
-      (when (eq major-mode 'org-mode)
-        (org-narrow-to-subtree)
-        (re-search-backward "^\*+ " nil t)
-        (org-cycle-hide-drawers nil)
-        (goto-char (point-max))
-        (helm-bibtex-notes-mode 1)))))
-
-(defun helm-bibtex-buffer-visiting (file)
-  (or (get-file-buffer file)
-      (find-buffer-visiting file)))
-
-(defun helm-bibtex-show-entry (key)
-  "Show the entry in the BibTeX file."
-  (catch 'break
-    (dolist (bibtex-file (-flatten (list helm-bibtex-bibliography)))
-      (let ((buf (helm-bibtex-buffer-visiting bibtex-file)))
-        (find-file bibtex-file)
-        (goto-char (point-min))
-        (if (re-search-forward
-             (concat "^@\\(" parsebib--bibtex-identifier
-                     "\\)[[:space:]]*[\(\{][[:space:]]*"
-                     (regexp-quote key) "[[:space:]]*,") nil t)
-            (throw 'break t)
-          (unless buf
-            (kill-buffer)))))))
-
-(defun helm-bibtex-fallback-action (url-or-function)
-  (let ((browse-url-browser-function
-          (or helm-bibtex-browser-function
-              browse-url-browser-function)))
-    (cond
-      ((stringp url-or-function)
-        (helm-browse-url (format url-or-function (url-hexify-string helm-pattern))))
-      ((functionp url-or-function)
-        (funcall url-or-function))
-      (t (error "Don't know how to interpret this: %s" url-or-function)))))
-
-(defun helm-bibtex-arxiv ()
-  "Search for the current `helm-pattern' in arXiv."
-  (let* ((browse-url-browser-function
-          (or helm-bibtex-browser-function
-              browse-url-browser-function))
-         (terms (s-split "\s+" helm-pattern))
-         (terms (-map 'url-hexify-string terms))
-         (terms (if (> (length terms) 1) (cons "AND" terms) terms)))
-    (helm-browse-url (format "http://arxiv.org/find/all/1/all:+%s/0/1/0/all/0/1"
-                             (s-join "+" terms)))))
-
-(defun helm-bibtex-fallback-candidates ()
-  "Compile list of fallback options.  These consist of the online
-resources defined in `helm-bibtex-fallback-options' plus one
-entry for each BibTeX file that will open that file for editing."
-  (let ((bib-files (-flatten (list helm-bibtex-bibliography))))
-    (-concat
-      (--map (cons (s-concat "Create new entry in " (f-filename it))
-                   `(lambda ()
-                      (find-file ,it)
-                      (goto-char (point-max))
-                      (newline)))
-             bib-files)
-      helm-bibtex-fallback-options)))
-
-(defvar helm-source-bibtex
-  (helm-build-sync-source "BibTeX entries"
-    :init #'helm-bibtex-init
-    :candidates #'helm-bibtex-candidates
-    :filtered-candidate-transformer #'helm-bibtex-candidate-formatter
-    :action (helm-make-actions
-		"Open PDF in Emacs"   'helm-bibtex-open-pdf
-        "Open PDF in Zathura" 'helm-bibtex-open-pdf-zathura
-        "Open PDF in Okular"  'helm-bibtex-open-pdf-okular
-        "Insert citation"     'helm-bibtex-insert-citation
-        "Insert reference"    'helm-bibtex-insert-reference
-        "Insert BibTeX key"   'helm-bibtex-insert-key
-        "Insert BibTeX entry" 'helm-bibtex-insert-bibtex
-        "Copy Bibtex entry"   'helm-bibtex-copy-bibtex
-        "Send PDF to Dropbox" 'helm-bibtex-send-pdf-dropbox
-        "Edit notes"          'helm-bibtex-edit-notes
-        "Show entry"          'helm-bibtex-show-entry)
-    :fuzzy-match)
-"Source for searching in BibTeX files.")
-=======
 (defvar helm-source-bibtex
   (helm-build-sync-source "BibTeX entries"
     :init 'bibtex-completion-init
     :candidates 'bibtex-completion-candidates
     :filtered-candidate-transformer 'helm-bibtex-candidates-formatter
     :action (helm-make-actions
-             "Open PDF file (if present)" 'helm-bibtex-open-pdf
-             "Open URL or DOI in browser" 'helm-bibtex-open-url-or-doi
-             "Insert citation"            'helm-bibtex-insert-citation
-             "Insert reference"           'helm-bibtex-insert-reference
-             "Insert BibTeX key"          'helm-bibtex-insert-key
-             "Insert BibTeX entry"        'helm-bibtex-insert-bibtex
-             "Attach PDF to email"        'helm-bibtex-add-PDF-attachment
-             "Edit notes"                 'bibtex-completion-edit-notes
-             "Show entry"                 'bibtex-completion-show-entry))
+             "Open PDF in Emacs"   'bibtex-completion-open-pdf
+             "Open PDF in Zathura" 'bibtex-completion-open-pdf-zathura
+             "Open PDF in Okular"  'bibtex-completion-open-pdf-okular
+             "Insert citation"     'bibtex-completion-insert-citation
+             "Insert reference"    'bibtex-completion-insert-reference
+             "Insert BibTeX key"   'bibtex-completion-insert-key
+             "Insert BibTeX entry" 'bibtex-completion-insert-bibtex
+             "Copy Bibtex entry"   'bibtex-completion-copy-bibtex
+             "Send PDF to Dropbox" 'bibtex-completion-send-pdf-dropbox
+             "Edit notes"          'bibtex-completion-edit-notes
+             "Show entry"          'bibtex-completion-show-entry)
+    :fuzzy-match)
   "Source for searching in BibTeX files.")
->>>>>>> d6a98ac6
 
 (defvar helm-source-fallback-options
   '((name            . "Fallback options")
@@ -1141,21 +183,13 @@
 ;;;###autoload
 (defun helm-bibtex (&optional arg)
   "Search BibTeX entries.
-<<<<<<< HEAD
-With a prefix ARG the cache is invalidated and the bibliography
-reread."
-  (interactive "P")
-  (when arg (setq helm-bibtex-bibliography-hash ""))
-  (helm :sources 'helm-source-bibtex
-=======
 
 With a prefix ARG, the cache is invalidated and the bibliography
 reread."
   (interactive "P")
   (when arg
     (setq bibtex-completion-bibliography-hash ""))
-  (helm :sources (list helm-source-bibtex helm-source-fallback-options)
->>>>>>> d6a98ac6
+  (helm :sources helm-source-bibtex
         :full-frame helm-bibtex-full-frame
         :buffer "*helm bibtex*"
         :candidate-number-limit 100))
