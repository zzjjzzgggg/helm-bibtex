--- conflicted
+++ resolved
@@ -5,12 +5,6 @@
 ;; Author: Titus von der Malsburg <malsburg@posteo.de>
 ;; Maintainer: Titus von der Malsburg <malsburg@posteo.de>
 ;; Version: 1.0.0
-<<<<<<< HEAD
-;; Package-Version: 20160319.1948
-;; Package-X-Original-Version: 20160315.1044
-=======
-;; Package-Version: 20160315.1044
->>>>>>> 5da503f6
 ;; Package-X-Original-Version: 20160314.1613
 ;; Package-X-Original-Version: 20160310.1300
 ;; Package-Requires: ((helm "1.5.5") (parsebib "1.0") (s "1.9.0") (dash "2.6.0") (f "0.16.2") (cl-lib "0.5"))
